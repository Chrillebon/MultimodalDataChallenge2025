--- conflicted
+++ resolved
@@ -16,14 +16,11 @@
 from torchmetrics import F1Score
 import tqdm
 import csv
-<<<<<<< HEAD
+import pandas as pd
 from torchvision import models
-=======
-import pandas as pd
->>>>>>> bd43b92c
 
 import torch.nn as nn
-from mydata import MyFungiModule, create_text_from_habitat_and_substrate, FungiDataset  # Example data module
+from mydata import MyFungiModule  # Example data module
 
 
 class SeparateWeightsSaveCallback(Callback):
@@ -502,13 +499,18 @@
         device = torch.device("cuda" if torch.cuda.is_available() else "cpu")
 
         file_path = "../data/metadata/metadata.csv"
-        image_path = "../data/FungiImages",
+        image_path = ("../data/FungiImages",)
 
         df = pd.read_csv(file_path)
 
-        data = FungiDataset(df = df, path = image_path, full_data=False)
-
-        text2encode = data.df.apply(lambda x: create_text_from_habitat_and_substrate(x["Habitat"], x["Substrate"]), axis = 1)
+        data = FungiDataset(df=df, path=image_path, full_data=False)
+
+        text2encode = data.df.apply(
+            lambda x: create_text_from_habitat_and_substrate(
+                x["Habitat"], x["Substrate"]
+            ),
+            axis=1,
+        )
 
         # text2encode = "testing that fungi is fun!"
 
